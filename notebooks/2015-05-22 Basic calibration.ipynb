{
 "cells": [
  {
   "cell_type": "code",
   "execution_count": 3,
   "metadata": {
    "collapsed": true
   },
   "outputs": [],
   "source": [
    "import glob\n",
    "folders = glob.glob('/cassini_ringsdata/opus/N*')"
   ]
  },
  {
   "cell_type": "code",
   "execution_count": 4,
   "metadata": {
    "collapsed": false
   },
   "outputs": [
    {
     "data": {
      "text/plain": [
       "490"
      ]
     },
     "execution_count": 4,
     "metadata": {},
     "output_type": "execute_result"
    }
   ],
   "source": [
    "len(folders)"
   ]
  },
  {
   "cell_type": "code",
<<<<<<< HEAD
   "execution_count": 6,
   "metadata": {
    "collapsed": true
   },
   "outputs": [],
   "source": [
    "folders = pd.Series(folders)"
   ]
  },
  {
   "cell_type": "code",
   "execution_count": 39,
=======
   "execution_count": 3,
>>>>>>> 34191a56
   "metadata": {
    "collapsed": false
   },
   "outputs": [],
   "source": [
    "def process_folder(folder):\n",
    "    import glob\n",
    "    from pysis.exceptions import ProcessError\n",
    "    from pyciss import pipeline as p\n",
    "#     done = glob.glob(folder+'/*.map.cal.cub')\n",
    "#     if done:\n",
    "#         return folder,True\n",
    "    img_name = glob.glob(folder+'/*.LBL')\n",
    "    try:\n",
    "        map_name = p.calibrate_ciss(img_name[0])\n",
    "    except ProcessError:\n",
    "        return folder,False\n",
    "    return folder,True"
   ]
  },
  {
   "cell_type": "code",
   "execution_count": 14,
   "metadata": {
    "collapsed": false
   },
   "outputs": [
    {
     "data": {
      "text/plain": [
       "('/Volumes/Data/ciss/opus/N1467345444', True)"
      ]
     },
     "execution_count": 14,
     "metadata": {},
     "output_type": "execute_result"
    }
   ],
   "source": [
    "process_folder(folders[0])"
   ]
  },
  {
   "cell_type": "code",
   "execution_count": 4,
   "metadata": {
    "collapsed": true
   },
   "outputs": [],
   "source": [
    "from IPython.parallel import Client\n",
    "c = Client()"
   ]
  },
  {
   "cell_type": "code",
   "execution_count": 5,
   "metadata": {
    "collapsed": true
   },
   "outputs": [],
   "source": [
    "lbview = c.load_balanced_view()"
   ]
  },
  {
   "cell_type": "code",
   "execution_count": 6,
   "metadata": {
    "collapsed": true
   },
   "outputs": [],
   "source": [
    "results = lbview.map_async(process_folder, folders)"
   ]
  },
  {
   "cell_type": "code",
   "execution_count": 8,
   "metadata": {
    "collapsed": false
   },
   "outputs": [],
   "source": [
    "from iuvs.multitools import *"
   ]
  },
  {
   "cell_type": "code",
   "execution_count": 10,
   "metadata": {
    "collapsed": false
   },
   "outputs": [],
   "source": [
    "from time import sleep\n",
    "prog = IntProgress(min=0, max=len(folders))\n",
    "display(prog)\n",
    "while not results.ready():\n",
    "    prog.value = results.progress\n",
    "    sleep(5)"
   ]
  },
  {
   "cell_type": "code",
   "execution_count": null,
   "metadata": {
    "collapsed": true
   },
   "outputs": [],
   "source": []
  }
 ],
 "metadata": {
  "kernelspec": {
   "display_name": "Python 3",
   "language": "python",
   "name": "python3"
  },
  "language_info": {
   "codemirror_mode": {
    "name": "ipython",
    "version": 3
   },
   "file_extension": ".py",
   "mimetype": "text/x-python",
   "name": "python",
   "nbconvert_exporter": "python",
   "pygments_lexer": "ipython3",
   "version": "3.4.3"
  }
 },
 "nbformat": 4,
 "nbformat_minor": 0
}<|MERGE_RESOLUTION|>--- conflicted
+++ resolved
@@ -2,19 +2,19 @@
  "cells": [
   {
    "cell_type": "code",
-   "execution_count": 3,
+   "execution_count": 1,
    "metadata": {
     "collapsed": true
    },
    "outputs": [],
    "source": [
     "import glob\n",
-    "folders = glob.glob('/cassini_ringsdata/opus/N*')"
+    "folders = glob.glob('/Volumes/Data/ciss/opus/N*')"
    ]
   },
   {
    "cell_type": "code",
-   "execution_count": 4,
+   "execution_count": 2,
    "metadata": {
     "collapsed": false
    },
@@ -25,7 +25,7 @@
        "490"
       ]
      },
-     "execution_count": 4,
+     "execution_count": 2,
      "metadata": {},
      "output_type": "execute_result"
     }
@@ -36,22 +36,7 @@
   },
   {
    "cell_type": "code",
-<<<<<<< HEAD
-   "execution_count": 6,
-   "metadata": {
-    "collapsed": true
-   },
-   "outputs": [],
-   "source": [
-    "folders = pd.Series(folders)"
-   ]
-  },
-  {
-   "cell_type": "code",
-   "execution_count": 39,
-=======
    "execution_count": 3,
->>>>>>> 34191a56
    "metadata": {
     "collapsed": false
    },
