--- conflicted
+++ resolved
@@ -56,13 +56,10 @@
     @property
     def resolution_unit(self):
         return self.mapping_label['PixelResolution'].units
-<<<<<<< HEAD
 
     @property
     def plottitle(self):
         return os.path.basename(self.filename).split('.')[0]
-=======
->>>>>>> 81512dbc
 
     @property
     def plotfname(self):
