""" Note that the calibration starts from the LBL files, not the IMG !!! """
from __future__ import division, print_function

import os
from os.path import join as pjoin

import numpy as np
from pathlib import Path
from pysis import IsisPool
from pysis.isis import (ciss2isis, cisscal, dstripe, editlab, getkey, isis2std,
                        ringscam2map, spiceinit)
from pysis.util import file_variations

from . import io

ISISDATA = Path(os.environ['ISIS3DATA'])


def calibrate_ciss(img_name, name_only=False):

    img_name = str(img_name)
    (cub_name,
     cal_name,
     dst_name,
     map_name) = file_variations(img_name,
                                 ['.cub',
                                  '.cal.cub',
                                  '.cal.dst.cub',
                                  '.cal.dst.map.cub'])
    if name_only:
        return map_name
    ciss2isis(from_=img_name, to=cub_name)
    targetname = getkey(from_=cub_name,
                        grp='instrument',
                        keyword='targetname')
    # forcing the target name to Saturn here, because some observations of
    # the rings have moons as a target, but then the standard map projection
    # onto the Saturn ring plane fails.
    # see also
    # https://isis.astrogeology.usgs.gov/IsisSupport/index.php/topic,3922.0.html
    if targetname.lower() != 'saturn':
        editlab(from_=cub_name, options='modkey',
                keyword='TargetName', value='Saturn',
                grpname='Instrument')
    spiceinit(from_=cub_name, cksmithed='yes', spksmithed='yes',
              shape='ringplane')
    cisscal(from_=cub_name, to=cal_name)
    dstripe(from_=cal_name, to=dst_name, mode='horizontal')
<<<<<<< HEAD
    ringscam2map(from_=dst_name, to=map_name, defaultrange='Camera',
                 map=pjoin(ISISDATA,
                           'base/templates/maps/ringcylindrical.map'))
=======
    ringscam2map(from_=dst_name, to=map_name,
                 map=ISISDATA / 'base/templates/maps/ringcylindrical.map')
>>>>>>> 67814f17
    isis2std(from_=map_name, to=map_name[:-3]+'tif', format='tiff')
    return map_name


def remapping(img_name):
    (cal_name, map_name) = file_variations(img_name,
                                           ['.cal.cub', '.map.cal.cub'])
    print("Mapping", cal_name, "to", map_name)
    mapfname = pjoin(io.HOME, 'data', 'ciss', 'opus', 'ringcylindrical.map')
    ringscam2map(from_=cal_name, to=map_name, map=mapfname, pixres='map')


def calibrate_many(images):
    images = [[img_name, ] + file_variations(img_name, ['.cub', '.cal.cub',
                                                        '.map.cal.cub'])
              for img_name in images]

    with IsisPool() as isis_pool:
        for img_name, cub_name, cal_name, map_name in images:
            isis_pool.ciss2isis(from_=img_name, to=cub_name)

    return images


def remove_mean_value(data, axis=1):
    mean_value = np.nanmean(data, axis=axis)
    subtracted = data - mean_value[:, np.newaxis]
    return subtracted


def pipeline(fname):
    try:
        map_name = calibrate_ciss(fname)
    except AttributeError:
        return "Problem with {}".format(fname)<|MERGE_RESOLUTION|>--- conflicted
+++ resolved
@@ -46,14 +46,8 @@
               shape='ringplane')
     cisscal(from_=cub_name, to=cal_name)
     dstripe(from_=cal_name, to=dst_name, mode='horizontal')
-<<<<<<< HEAD
     ringscam2map(from_=dst_name, to=map_name, defaultrange='Camera',
-                 map=pjoin(ISISDATA,
-                           'base/templates/maps/ringcylindrical.map'))
-=======
-    ringscam2map(from_=dst_name, to=map_name,
                  map=ISISDATA / 'base/templates/maps/ringcylindrical.map')
->>>>>>> 67814f17
     isis2std(from_=map_name, to=map_name[:-3]+'tif', format='tiff')
     return map_name
 
